--- conflicted
+++ resolved
@@ -168,11 +168,7 @@
     "try:\n",
     "    from helpers.converters import to_dict_convertor\n",
     "    # read the institution_works_{publication_year}.csv file if it exists, otherwise query data from OpenAlex\n",
-<<<<<<< HEAD
-    "    df_works = pd.read_csv(f\"data/apc/institution_works_{publication_year}.csv\", index_col=0, converters={ \"open_access\": to_dict_convertor, \"apc_list\": to_dict_convertor, \"primary_location\": to_dict_convertor })  # use converters to parse 'apc_list' and 'primary_location' columns as dictionaries\n",
-=======
-    "    df_works = pd.read_csv(f\"data/apc/institution_works_{publication_year}.csv\", converters={ \"apc_list\": to_dict_convertor, \"primary_location\": to_dict_convertor })  # use converters to parse 'apc_list' and 'primary_location' columns as dictionaries\n",
->>>>>>> aac5bf82
+    "    df_works = pd.read_csv(f\"data/apc/institution_works_{publication_year}.csv\", converters={ \"open_access\": to_dict_convertor, \"apc_list\": to_dict_convertor, \"primary_location\": to_dict_convertor })  # use converters to parse 'apc_list' and 'primary_location' columns as dictionaries\n",
     "except FileNotFoundError:\n",
     "    df_works = get_works_by_corresponding_institution(\n",
     "        institution_id, publication_year, publication_types, publication_oa_statuses\n",
